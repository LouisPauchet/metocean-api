--- conflicted
+++ resolved
@@ -201,22 +201,18 @@
         lat_near = ds.lat_rho.sel(eta_rho=eta_rho, xi_rho=xi_rho).values[0][0]
         x_coor = eta_rho
         y_coor = xi_rho
-<<<<<<< HEAD
     elif product=='NorkystDA_surface' or 'NorkystDA_zdepth':
-
         x, y = find_nearest_cartCoord(ds.lon, ds.lat, lon, lat)
         lon_near = ds.lon.sel(y=y, x=x).values[0][0]
         lat_near = ds.lat.sel(y=y, x=x).values[0][0]  
         x_coor = x.values
         y_coor = y.values  
-=======
     elif product=='NORKYST800':
         x, y = find_nearest_cartCoord(ds.lon, ds.lat, lon, lat)
         lon_near = ds.lon.sel(Y=y, X=x).values[0][0]
         lat_near = ds.lat.sel(Y=y, X=x).values[0][0]  
         x_coor = x
         y_coor = y
->>>>>>> ca81ae6c
     print('Found nearest: lon.='+str(lon_near)+',lat.=' + str(lat_near))     
     return x_coor, y_coor, lon_near, lat_near
 
@@ -249,7 +245,6 @@
         ds = ds.drop_vars('projection_lambert')
         ds = ds.drop_vars('latitude')
         ds = ds.drop_vars('longitude')
-<<<<<<< HEAD
 
     elif product == 'NorkystDA_zdepth':
         ds0 = ds
@@ -284,7 +279,6 @@
         ds = ds.drop_vars(['u', 'v'])
         drop_var = drop_variables(product=product) 
         ds = ds.drop_vars(drop_var)
-=======
     elif product=='NORKYST800': 
         ds0 = ds
         if 'depth' in ds['zeta'].dims:
@@ -308,7 +302,6 @@
         ds = ds.drop_vars('Y')
         ds = ds.drop_vars('projection_stere')
         ds = ds.squeeze(drop=True)
->>>>>>> ca81ae6c
 
     else: 
         drop_var = drop_variables(product=product) 
