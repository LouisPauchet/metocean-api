from __future__ import annotations
import os
import xarray as xr
import pandas as pd
import numpy as np
import cartopy.crs as ccrs

def distance_2points(lat1, lon1, lat2, lon2):
    R = 6371.0
    lat1 = np.radians(lat1)
    lon1 = np.radians(lon1)
    lat2 = np.radians(lat2)
    lon2 = np.radians(lon2)
    dlon = lon2 - lon1
    dlat = lat2 - lat1
    a = np.sin(dlat / 2)**2 + np.cos(lat1) * np.cos(lat2) * np.sin(dlon / 2)**2
    c = 2 * np.arctan2(np.sqrt(a), np.sqrt(1 - a))
    distance = R * c  # in km

    if distance.min() > 50: # min distance between requested and available grid points above 50 km
        raise ValueError("Requested grid point out of model domain!!!")

    return distance


def find_nearest_rotCoord(lon_model, lat_model, lon0, lat0):
    #print('find nearest point...')
    dx = distance_2points(lat0, lon0, lat_model, lon_model)
    rlat0 = dx.where(dx == dx.min(), drop=True).rlat
    rlon0 = dx.where(dx == dx.min(), drop=True).rlon
    return rlon0, rlat0

def find_nearest_cartCoord(lon_model, lat_model, lon0, lat0):
    #print('find nearest point...')
    dx = distance_2points(lat0, lon0, lat_model, lon_model)
    x_name = 'x' if 'x' in dx.dims else 'X' if 'X' in dx.dims else None
    x0 = dx.where(dx == dx.min(), drop=True)[x_name]    
    y_name = 'y' if 'y' in dx.dims else 'Y' if 'Y' in dx.dims else None
    y0 = dx.where(dx == dx.min(), drop=True)[y_name]    
    return x0, y0

def proj_xy_from_lonlat( proj, lon,lat):
    try:
        print(len(lon))
    except:
        lon = np.array([lon])
        lat = np.array([lat])
    transform = proj.transform_points(ccrs.PlateCarree(), lon, lat)
    x = transform[..., 0]
    y = transform[..., 1]
    return x[0],y[0]

def proj_rotation_angle(proj, ds):
    x0,y0 = proj_xy_from_lonlat(proj, 0, 90)
    return np.rad2deg(np.arctan2(x0-ds.x.values, y0-ds.y.values))

def rotate_vectors_tonorth(angle,ui,vi):
    #Rotate vectors
    cosa = np.cos(angle)
    sina = np.sin(angle)

    uo = (ui * cosa) - (vi * sina)
    vo = (ui * sina) + (vi * cosa)
    return uo, vo

def uv2spddir(u,v):
    '''Function that will calculate speed and direction from u- and v-components'''
    iSpd = np.sqrt((u**2) + (v**2))
    iDir = np.arctan2(u,v) * (180 / np.pi)
    iDir = np.where((iDir < 0),iDir + 360,iDir)
    return iSpd, iDir

def find_nearest_rhoCoord(lon_model, lat_model, lon0, lat0):
    #print('find nearest point...')
    dx = distance_2points(lat0, lon0, lat_model, lon_model)
    eta_rho0, xi_rho0 = np.where(dx.values == dx.values.min())
    return eta_rho0, xi_rho0

def get_url_info(product, date):
    if product == 'NORA3_wave':
        infile = 'https://thredds.met.no/thredds/dodsC/windsurfer/mywavewam3km_files/'+date.strftime('%Y')+'/'+date.strftime('%m')+'/'+date.strftime('%Y%m%d')+'_MyWam3km_hindcast.nc'
        x_coor_str = 'rlon'
        y_coor_str = 'rlat'
    elif product == 'NORA3_wave_sub':     
        infile = 'https://thredds.met.no/thredds/dodsC/nora3_subset_wave/wave_tser/'+date.strftime('%Y%m')+'_NORA3wave_sub_time_unlimited.nc'
        #infile = '/lustre/storeB/project/fou/om/NORA3/wave/wave_subset/'+date_list.strftime('%Y%m')[i]+'_NORA3wave_sub.nc'
        x_coor_str = 'rlon'
        y_coor_str = 'rlat'
    elif product == 'NORA3_wind_sub':     
        infile = 'https://thredds.met.no/thredds/dodsC/nora3_subset_atmos/wind_hourly/arome3kmwind_1hr_'+date.strftime('%Y%m')+'.nc'
        x_coor_str = 'x'
        y_coor_str = 'y'
    elif product == 'NORA3_atm_sub':   
        infile = 'https://thredds.met.no/thredds/dodsC/nora3_subset_atmos/atm_hourly/arome3km_1hr_'+date.strftime('%Y%m')+'.nc'
        x_coor_str = 'x'
        y_coor_str = 'y'
    elif product == 'NORA3_atm3hr_sub':   
        infile = 'https://thredds.met.no/thredds/dodsC/nora3_subset_atmos/atm_3hourly/arome3km_3hr_'+date.strftime('%Y%m')+'.nc'
        #infile = '/lustre/storeB/project/fou/om/NORA3/equinor/atm_v3/arome3km_3hr_'+date.strftime('%Y%m')+'.nc'
        x_coor_str = 'x'
        y_coor_str = 'y'
    elif product == 'NORAC_wave':     
        infile = 'https://thredds.met.no/thredds/dodsC/norac_wave/field/ww3.'+date.strftime('%Y%m')+'.nc'
        x_coor_str = 'node'
        y_coor_str = 'node'
    elif product == 'NORA3_stormsurge':     
        infile = 'https://thredds.met.no/thredds/dodsC/stormrisk/zeta_nora3era5_N4_'+date.strftime('%Y')+'.nc'
        #infile = 'https://thredds.met.no/thredds/dodsC/nora3_subset_sealevel/sealevel/zeta_nora3era5_N4_'+date.strftime('%Y')+'.nc'
        x_coor_str = 'eta_rho'
        y_coor_str = 'xi_rho'
    elif product == 'NORKYST800':     
        if date>=pd.Timestamp('2016-09-14 00:00:00') and date<=pd.Timestamp('2019-02-26 00:00:00'):
            infile = 'https://thredds.met.no/thredds/dodsC/sea/norkyst800mv0_1h/NorKyst-800m_ZDEPTHS_his.an.'+date.strftime('%Y%m%d%H')+'.nc'
        elif date>pd.Timestamp('2019-02-26 00:00:00'):
            infile = 'https://thredds.met.no/thredds/dodsC/fou-hi/norkyst800m-1h/NorKyst-800m_ZDEPTHS_his.an.'+date.strftime('%Y%m%d%H')+'.nc'
        x_coor_str = 'X'
        y_coor_str = 'Y'
    elif product.startswith('E39'):     
        infile = 'https://thredds.met.no/thredds/dodsC/obs/buoy-svv-e39/'+date.strftime('%Y/%m/%Y%m')+'_'+product+'.nc'
        x_coor_str = 'longitude'
        y_coor_str = 'latitude' 
    elif product == 'NorkystDA_surface': 
        infile = 'https://thredds.met.no/thredds/dodsC/nora3_subset_ocean/surface/{}/ocean_surface_2_4km-{}.nc'.format(date.strftime('%Y/%m'), date.strftime('%Y%m%d')) 
        x_coor_str = 'x'
        y_coor_str = 'y'
    elif product == 'NorkystDA_zdepth': 
        infile = 'https://thredds.met.no/thredds/dodsC/nora3_subset_ocean/zdepth/{}/ocean_zdepth_2_4km-{}.nc'.format(date.strftime('%Y/%m'), date.strftime('%Y%m%d')) 
        x_coor_str = 'x'
        y_coor_str = 'y'
<<<<<<< HEAD
    else:
        raise ValueError(f'Product not found {product}')
=======
    elif product == 'ECHOWAVE': 
        infile = 'https://opendap.4tu.nl/thredds/dodsC/data2/djht/f359cd0f-d135-416c-9118-e79dccba57b9/1/{}/TU-MREL_EU_ATL-2M_{}.nc'.format(date.strftime('%Y'),date.strftime('%Y%m')) 
        x_coor_str = 'longitude'
        y_coor_str = 'latitude'
    print(infile)   
>>>>>>> a401c3ab
    return x_coor_str, y_coor_str, infile

def get_date_list(product, start_date, end_date):
    from datetime import datetime
    if product == 'NORA3_wave' or product == 'ERA5' or product.startswith('NorkystDA'):
       return pd.date_range(start=start_date , end=end_date, freq='D')
    elif product == 'NORA3_wave_sub':
<<<<<<< HEAD
        return pd.date_range(start=start_date , end=end_date, freq='MS')
    elif product == 'NORA3_wind_sub' or product == 'NORA3_atm_sub' or product == 'NORA3_atm3hr_sub':
        return pd.date_range(start=start_date , end=end_date, freq='MS')
    elif product == 'NORAC_wave':
        return pd.date_range(start=start_date , end=end_date, freq='MS')
=======
        date_list = pd.date_range(start=datetime.strptime(start_date, '%Y-%m-%d').strftime('%Y-%m') , end=datetime.strptime(end_date, '%Y-%m-%d').strftime('%Y-%m'), freq='MS')
    elif product == 'ECHOWAVE':
        date_list = pd.date_range(start=datetime.strptime(start_date, '%Y-%m-%d').strftime('%Y-%m') , end=datetime.strptime(end_date, '%Y-%m-%d').strftime('%Y-%m'), freq='MS')
    elif product == 'NORA3_wind_sub' or product == 'NORA3_atm_sub' or product == 'NORA3_atm3hr_sub':
        date_list = pd.date_range(start=datetime.strptime(start_date, '%Y-%m-%d').strftime('%Y-%m') , end=datetime.strptime(end_date, '%Y-%m-%d').strftime('%Y-%m'), freq='MS')
    elif product == 'NORAC_wave':
        date_list = pd.date_range(start=datetime.strptime(start_date, '%Y-%m-%d').strftime('%Y-%m') , end=datetime.strptime(end_date, '%Y-%m-%d').strftime('%Y-%m'), freq='MS')
>>>>>>> a401c3ab
    elif product == 'NORA3_stormsurge':
        return pd.date_range(start=start_date , end=end_date, freq='YS')
    elif product == 'NORKYST800':
        return pd.date_range(start=start_date , end=end_date, freq='D')
    elif product.startswith('E39'):
        return pd.date_range(start=start_date , end=end_date, freq='MS')
    raise ValueError(f'Product not found {product}')

def drop_variables(product: str):
    if product == 'NORA3_wave':
<<<<<<< HEAD
        return  ['projection_ob_tran','longitude','latitude']
=======
       drop_var = ['projection_ob_tran','longitude','latitude']
    elif product == 'ECHOWAVE':
       drop_var = ['longitude','latitude']
>>>>>>> a401c3ab
    elif product == 'NORA3_wave_sub':
        return ['longitude','latitude','rlat','rlon']
    elif product == 'NORA3_wind_sub':
        return ['projection_lambert','longitude','latitude','x','y','height']
    elif product == 'NORA3_atm_sub':
        return ['projection_lambert','longitude','latitude','x','y']  
    elif product == 'NORA3_atm3hr_sub':
        return  ['projection_lambert','longitude','latitude','x','y','height'] 
    elif product == 'NORAC_wave':
        drop_var = ['longitude','latitude'] 
    elif product == 'ERA5':
        return  ['longitude','latitude']  
    elif product == 'GTSM':
        return  ['station_x_coordinate','station_y_coordinate', 'stations']  
    elif product == 'NORA3_stormsurge':
        return  ['lon_rho','lat_rho']  
    elif product == 'NORKYST800':
        return  ['lon','lat']  
    elif product.startswith('E39'):
        return  ['longitude','latitude']
    elif product.startswith('NorkystDA'):
        drop_var = ['lon','lat','x','y']
        if 'zdepth' in product:
            drop_var.append('depth')

        return drop_var
    return []

def get_near_coord(infile, lon, lat, product):
    print('Find nearest point to lon.='+str(lon)+','+'lat.='+str(lat))
<<<<<<< HEAD
    with xr.open_dataset(infile) as ds:
        if ((product=='NORA3_wave_sub') or (product=='NORA3_wave')) :
            rlon, rlat = find_nearest_rotCoord(ds.longitude, ds.latitude, lon, lat)
            lon_near = ds.longitude.sel(rlat=rlat, rlon=rlon).values[0][0]
            lat_near = ds.latitude.sel(rlat=rlat, rlon=rlon).values[0][0]
            x_coor = rlon
            y_coor = rlat
        elif product=='NORA3_wind_sub' or product == 'NORA3_atm_sub' or product == 'NORA3_atm3hr_sub':
            x, y = find_nearest_cartCoord(ds.longitude, ds.latitude, lon, lat)
            lon_near = ds.longitude.sel(y=y, x=x).values[0][0]
            lat_near = ds.latitude.sel(y=y, x=x).values[0][0]  
            x_coor = x.values[0]
            y_coor = y.values[0]
        elif product=='NORAC_wave':
            node_id = distance_2points(ds.latitude.values,ds.longitude.values,lat,lon).argmin()
            lon_near = ds.longitude.sel(node=node_id).values
            lat_near = ds.latitude.sel(node=node_id).values  
            x_coor = node_id
            y_coor = node_id
        elif product=='NORA3_stormsurge':
            eta_rho, xi_rho = find_nearest_rhoCoord(ds.lon_rho, ds.lat_rho, lon, lat)
            lon_near = ds.lon_rho.sel(eta_rho=eta_rho, xi_rho=xi_rho).values[0][0]
            lat_near = ds.lat_rho.sel(eta_rho=eta_rho, xi_rho=xi_rho).values[0][0]
            x_coor = eta_rho
            y_coor = xi_rho
        elif product=='NORKYST800':
            x, y = find_nearest_cartCoord(ds.lon, ds.lat, lon, lat)
            lon_near = ds.lon.sel(Y=y, X=x).values[0][0]
            lat_near = ds.lat.sel(Y=y, X=x).values[0][0]  
            x_coor = x
            y_coor = y
        elif product=='NorkystDA_surface' or 'NorkystDA_zdepth':
            x, y = find_nearest_cartCoord(ds.lon, ds.lat, lon, lat)
            lon_near = ds.lon.sel(y=y, x=x).values[0][0]
            lat_near = ds.lat.sel(y=y, x=x).values[0][0]
            x_coor = x.values[0]
            y_coor = y.values[0]
        else:
            raise ValueError(f'Product not found {product}')
        print('Found nearest: lon.='+str(lon_near)+',lat.=' + str(lat_near))     
        return x_coor, y_coor, lon_near, lat_near

def create_dataframe(product,ds: xr.Dataset, lon_near, lat_near,outfile,variable, start_time, end_time, save_csv=True,save_nc=True, height=None, depth = None):
=======
    if ((product=='NORA3_wave_sub') or (product=='NORA3_wave')) :
        rlon, rlat = find_nearest_rotCoord(ds.longitude, ds.latitude, lon, lat)
        lon_near = ds.longitude.sel(rlat=rlat, rlon=rlon).values[0][0]
        lat_near = ds.latitude.sel(rlat=rlat, rlon=rlon).values[0][0]
        x_coor = rlon
        y_coor = rlat
    elif product=='NORA3_wind_sub' or product == 'NORA3_atm_sub' or product == 'NORA3_atm3hr_sub':
        x, y = find_nearest_cartCoord(ds.longitude, ds.latitude, lon, lat)
        lon_near = ds.longitude.sel(y=y, x=x).values[0][0]
        lat_near = ds.latitude.sel(y=y, x=x).values[0][0]  
        x_coor = x
        y_coor = y  
    elif product=='NORAC_wave':
        node_id = distance_2points(ds.latitude.values,ds.longitude.values,lat,lon).argmin()
        lon_near = ds.longitude.sel(node=node_id).values
        lat_near = ds.latitude.sel(node=node_id).values  
        x_coor = node_id
        y_coor = node_id
    elif product=='NORA3_stormsurge':
        eta_rho, xi_rho = find_nearest_rhoCoord(ds.lon_rho, ds.lat_rho, lon, lat)
        lon_near = ds.lon_rho.sel(eta_rho=eta_rho, xi_rho=xi_rho).values[0][0]
        lat_near = ds.lat_rho.sel(eta_rho=eta_rho, xi_rho=xi_rho).values[0][0]
        x_coor = eta_rho
        y_coor = xi_rho
    elif product=='NORKYST800':
        x, y = find_nearest_cartCoord(ds.lon, ds.lat, lon, lat)
        lon_near = ds.lon.sel(Y=y, X=x).values[0][0]
        lat_near = ds.lat.sel(Y=y, X=x).values[0][0]  
        x_coor = x
        y_coor = y
    elif product=='ECHOWAVE':
        ds_point = ds.sel(longitude=lon,latitude=lat,method='nearest')
        lon_near = ds_point.longitude.values
        lat_near = ds_point.latitude.values
        x_coor = lon_near
        y_coor = lat_near
    elif product=='NorkystDA_surface' or 'NorkystDA_zdepth':
        x, y = find_nearest_cartCoord(ds.lon, ds.lat, lon, lat)
        lon_near = ds.lon.sel(y=y, x=x).values[0][0]
        lat_near = ds.lat.sel(y=y, x=x).values[0][0]  
        x_coor = x.values
        y_coor = y.values    
    else:
        print('Product Not Found!')
    print('Found nearest: lon.='+str(lon_near)+',lat.=' + str(lat_near))     
    return x_coor, y_coor, lon_near, lat_near

def create_dataframe(product,ds, lon_near, lat_near,outfile,variable, start_time, end_time, save_csv=True,save_nc=True, height=None, depth = None):
>>>>>>> a401c3ab
    if product=='NORA3_wind_sub': 
        for i in range(len(height)):
            variable_height = [k + '_'+str(height[i])+'m' for k in variable]
            ds[variable_height] = ds[variable].sel(height=height[i])

        ds = ds.drop_vars('height')
        ds = ds.drop_vars([variable[0]])
        ds = ds.drop_vars([variable[1]]) 
        ds = ds.drop_vars(['x','y'])
        ds = ds.drop_vars('latitude')
        ds = ds.drop_vars('longitude')
    elif product=='NORA3_atm3hr_sub': 
        ds0 = ds
        for i in range(len(height)):
            variable_height = [k + '_'+str(height[i])+'m' for k in variable]
            ds[variable_height] = ds0[variable].sel(height=height[i])

        ds = ds.drop_vars('height')
        ds = ds.drop_vars('wind_speed')
        ds = ds.drop_vars('wind_direction') 
        ds = ds.drop_vars('air_temperature')
        ds = ds.drop_vars('relative_humidity') 
        ds = ds.drop_vars('tke') 
        ds = ds.drop_vars('density') 
        ds = ds.drop_vars('projection_lambert',errors="ignore")
        ds = ds.drop_vars('latitude')
        ds = ds.drop_vars('longitude')

    elif product == 'NorkystDA_zdepth':
        ds0 = ds
        crs = ccrs.Stereographic(central_latitude=90, central_longitude=70, true_scale_latitude=60,false_easting=0, false_northing=0)
        angle = proj_rotation_angle(crs, ds)

        for i in range(len(depth)):
            variable_height = [k + '_'+str(depth[i])+'m' for k in variable]
            ds[variable_height] = ds0[variable].sel(depth=depth[i])
            # zeta is surface elevation, no point in adding for each depth. 
            if np.abs(depth[i]) > 0 and 'zeta_{}m'.format(depth[i]) in ds.keys():
                ds = ds.drop_vars('zeta_{}m'.format(depth[i]))

            u, v = rotate_vectors_tonorth(angle, ds['u_{}m'.format(depth[i])].values, ds['v_{}m'.format(depth[i])].values)
            spd, direction = uv2spddir(u, v)
            ds[f'current_speed_{depth[i]}m'] = xr.DataArray(spd, dims=('time'), attrs = {"standard_name": 'sea_water_speed', "units": "meter seconds-1"})
            ds[f'current_direction_{depth[i]}m'] = xr.DataArray(direction, dims=('time'), attrs = {"standard_name" : "sea_water_velocity_from_direction", "units": "degrees"})
            ds = ds.drop_vars([f'u_{depth[i]}m', 'v_{}m'.format(depth[i])])

        drop_var = drop_variables(product=product) 
        ds = ds.drop_vars(drop_var,errors="ignore")
        ds = ds.drop_vars(variable,errors="ignore")

    elif product == 'NorkystDA_surface':
        crs = ccrs.Stereographic(central_latitude=90, central_longitude=70, true_scale_latitude=60,false_easting=0, false_northing=0)
        angle = proj_rotation_angle(crs, ds)
        u, v = rotate_vectors_tonorth(angle, ds['u'].values, ds['v'].values)
        spd, direction = uv2spddir(u, v)
        ds['current_speed'] = xr.DataArray(spd, dims=('time'), attrs = {"standard_name": 'sea_water_speed', "units": "meter seconds-1"})
        ds['current_direction'] = xr.DataArray(direction, dims=('time'), attrs = {"standard_name" : "sea_water_velocity_from_direction", "units": "degrees"})
        ds = ds.drop_vars(['u', 'v'])

        drop_var = drop_variables(product=product)
        ds = ds.drop_vars(drop_var,errors="ignore")
    elif product=='NORKYST800': 
        ds0 = ds
        if 'depth' in ds['zeta'].dims:
            ds['zeta'] = ds.zeta.sel(depth=0)

        var_list = []
        for var_name in variable:
        # Check if 'depth' is not in the dimensions of the variable
            if 'depth' in ds[var_name].dims:
            # Append variable name to the list
                var_list.append(var_name)

        for i in range(len(height)):
            variable_height = [k + '_'+str(height[i])+'m' for k in var_list]
            ds[variable_height] = ds0[var_list].sel(depth=height[i],method='nearest')
        ds = ds.drop_vars(var_list)
        ds = ds.drop_vars('depth')
        ds = ds.squeeze(drop=True)

    else:
        drop_var = drop_variables(product=product) 
        ds = ds.drop_vars(drop_var,errors="ignore")
    # Check if 'valid_time' (e.g., ERA5) exists in the dataset dimensions, if not, use 'time' (NORA3,...)
    time_dim = 'valid_time' if 'valid_time' in ds.dims else 'time'
    ds = ds.sel({time_dim: slice(start_time, end_time)})
    df = ds.to_dataframe()
    df = df.astype(float).round(2)
    df.index = pd.DatetimeIndex(data=ds[time_dim].values)

    top_header = '#'+product + ';LONGITUDE:'+str(lon_near.round(4))+';LATITUDE:' + str(lat_near.round(4)) 
    list_vars = [i for i in ds.data_vars]
    vars_info = ['#Variable_name;standard_name;long_name;units']

    for var in list_vars:
        try:
            standard_name = ds[var].standard_name
        except AttributeError:
            standard_name = '-'
        try:
            long_name = ds[var].long_name
        except AttributeError:
            long_name = '-'

        vars_info = np.append(vars_info,"#"+var+";"+standard_name+";"+long_name+";"+ds[var].units)

    if save_csv:
        df.to_csv(outfile,index_label='time')
        with open(outfile, 'r+',encoding="utf8") as f:
            content = f.read()
            f.seek(0, 0)
            f.write((top_header).rstrip('\r\n') + '\n')
            for k in range(len(vars_info)-1):                
                f.write(vars_info[k].rstrip('\r\n') + '\n' )
            f.write(vars_info[-1].rstrip('\r\n') + '\n' + content)

    if save_nc:
        ds.to_netcdf(outfile.replace('csv','nc'))

    return df

def check_datafile_exists(datafile):
    if os.path.exists(datafile):
        os.remove(datafile)
        print(datafile, 'already exists, so it will be deleted and create a new....')

def read_commented_lines(datafile):
    commented_lines = []
    with open(datafile,encoding="utf8") as f:
        for line in f:
            if line.startswith("#"):
                commented_lines = np.append(commented_lines,line)
    return commented_lines

def day_list(start_time, end_time):
    """Determins a Pandas data range of all the days in the time span"""
    t0 = pd.Timestamp(start_time).strftime('%Y-%m-%d')
    t1 = pd.Timestamp(end_time).strftime('%Y-%m-%d')
    days = pd.date_range(start=t0, end=t1, freq='D')
    return days

def int_list_of_years(start_time, end_time):
    year0 = min(pd.Series(day_list(start_time, end_time)).dt.year)
    year1 = max(pd.Series(day_list(start_time, end_time)).dt.year)
    return np.linspace(year0,year1,year1-year0+1).astype(int)

def int_list_of_months(start_time, end_time):
    if len(int_list_of_years(start_time, end_time))>1:
        raise ValueError('Only use this function for times within a single year!')
    month0 = min(pd.Series(day_list(start_time, end_time)).dt.month)
    month1 = max(pd.Series(day_list(start_time, end_time)).dt.month)
    return np.linspace(month0,month1,month1-month0+1).astype(int)<|MERGE_RESOLUTION|>--- conflicted
+++ resolved
@@ -127,16 +127,13 @@
         infile = 'https://thredds.met.no/thredds/dodsC/nora3_subset_ocean/zdepth/{}/ocean_zdepth_2_4km-{}.nc'.format(date.strftime('%Y/%m'), date.strftime('%Y%m%d')) 
         x_coor_str = 'x'
         y_coor_str = 'y'
-<<<<<<< HEAD
-    else:
-        raise ValueError(f'Product not found {product}')
-=======
     elif product == 'ECHOWAVE': 
         infile = 'https://opendap.4tu.nl/thredds/dodsC/data2/djht/f359cd0f-d135-416c-9118-e79dccba57b9/1/{}/TU-MREL_EU_ATL-2M_{}.nc'.format(date.strftime('%Y'),date.strftime('%Y%m')) 
         x_coor_str = 'longitude'
         y_coor_str = 'latitude'
+    else:
+        raise ValueError(f'Product not found {product}')
     print(infile)   
->>>>>>> a401c3ab
     return x_coor_str, y_coor_str, infile
 
 def get_date_list(product, start_date, end_date):
@@ -144,13 +141,6 @@
     if product == 'NORA3_wave' or product == 'ERA5' or product.startswith('NorkystDA'):
        return pd.date_range(start=start_date , end=end_date, freq='D')
     elif product == 'NORA3_wave_sub':
-<<<<<<< HEAD
-        return pd.date_range(start=start_date , end=end_date, freq='MS')
-    elif product == 'NORA3_wind_sub' or product == 'NORA3_atm_sub' or product == 'NORA3_atm3hr_sub':
-        return pd.date_range(start=start_date , end=end_date, freq='MS')
-    elif product == 'NORAC_wave':
-        return pd.date_range(start=start_date , end=end_date, freq='MS')
-=======
         date_list = pd.date_range(start=datetime.strptime(start_date, '%Y-%m-%d').strftime('%Y-%m') , end=datetime.strptime(end_date, '%Y-%m-%d').strftime('%Y-%m'), freq='MS')
     elif product == 'ECHOWAVE':
         date_list = pd.date_range(start=datetime.strptime(start_date, '%Y-%m-%d').strftime('%Y-%m') , end=datetime.strptime(end_date, '%Y-%m-%d').strftime('%Y-%m'), freq='MS')
@@ -158,7 +148,6 @@
         date_list = pd.date_range(start=datetime.strptime(start_date, '%Y-%m-%d').strftime('%Y-%m') , end=datetime.strptime(end_date, '%Y-%m-%d').strftime('%Y-%m'), freq='MS')
     elif product == 'NORAC_wave':
         date_list = pd.date_range(start=datetime.strptime(start_date, '%Y-%m-%d').strftime('%Y-%m') , end=datetime.strptime(end_date, '%Y-%m-%d').strftime('%Y-%m'), freq='MS')
->>>>>>> a401c3ab
     elif product == 'NORA3_stormsurge':
         return pd.date_range(start=start_date , end=end_date, freq='YS')
     elif product == 'NORKYST800':
@@ -169,13 +158,9 @@
 
 def drop_variables(product: str):
     if product == 'NORA3_wave':
-<<<<<<< HEAD
-        return  ['projection_ob_tran','longitude','latitude']
-=======
        drop_var = ['projection_ob_tran','longitude','latitude']
     elif product == 'ECHOWAVE':
        drop_var = ['longitude','latitude']
->>>>>>> a401c3ab
     elif product == 'NORA3_wave_sub':
         return ['longitude','latitude','rlat','rlon']
     elif product == 'NORA3_wind_sub':
@@ -206,51 +191,6 @@
 
 def get_near_coord(infile, lon, lat, product):
     print('Find nearest point to lon.='+str(lon)+','+'lat.='+str(lat))
-<<<<<<< HEAD
-    with xr.open_dataset(infile) as ds:
-        if ((product=='NORA3_wave_sub') or (product=='NORA3_wave')) :
-            rlon, rlat = find_nearest_rotCoord(ds.longitude, ds.latitude, lon, lat)
-            lon_near = ds.longitude.sel(rlat=rlat, rlon=rlon).values[0][0]
-            lat_near = ds.latitude.sel(rlat=rlat, rlon=rlon).values[0][0]
-            x_coor = rlon
-            y_coor = rlat
-        elif product=='NORA3_wind_sub' or product == 'NORA3_atm_sub' or product == 'NORA3_atm3hr_sub':
-            x, y = find_nearest_cartCoord(ds.longitude, ds.latitude, lon, lat)
-            lon_near = ds.longitude.sel(y=y, x=x).values[0][0]
-            lat_near = ds.latitude.sel(y=y, x=x).values[0][0]  
-            x_coor = x.values[0]
-            y_coor = y.values[0]
-        elif product=='NORAC_wave':
-            node_id = distance_2points(ds.latitude.values,ds.longitude.values,lat,lon).argmin()
-            lon_near = ds.longitude.sel(node=node_id).values
-            lat_near = ds.latitude.sel(node=node_id).values  
-            x_coor = node_id
-            y_coor = node_id
-        elif product=='NORA3_stormsurge':
-            eta_rho, xi_rho = find_nearest_rhoCoord(ds.lon_rho, ds.lat_rho, lon, lat)
-            lon_near = ds.lon_rho.sel(eta_rho=eta_rho, xi_rho=xi_rho).values[0][0]
-            lat_near = ds.lat_rho.sel(eta_rho=eta_rho, xi_rho=xi_rho).values[0][0]
-            x_coor = eta_rho
-            y_coor = xi_rho
-        elif product=='NORKYST800':
-            x, y = find_nearest_cartCoord(ds.lon, ds.lat, lon, lat)
-            lon_near = ds.lon.sel(Y=y, X=x).values[0][0]
-            lat_near = ds.lat.sel(Y=y, X=x).values[0][0]  
-            x_coor = x
-            y_coor = y
-        elif product=='NorkystDA_surface' or 'NorkystDA_zdepth':
-            x, y = find_nearest_cartCoord(ds.lon, ds.lat, lon, lat)
-            lon_near = ds.lon.sel(y=y, x=x).values[0][0]
-            lat_near = ds.lat.sel(y=y, x=x).values[0][0]
-            x_coor = x.values[0]
-            y_coor = y.values[0]
-        else:
-            raise ValueError(f'Product not found {product}')
-        print('Found nearest: lon.='+str(lon_near)+',lat.=' + str(lat_near))     
-        return x_coor, y_coor, lon_near, lat_near
-
-def create_dataframe(product,ds: xr.Dataset, lon_near, lat_near,outfile,variable, start_time, end_time, save_csv=True,save_nc=True, height=None, depth = None):
-=======
     if ((product=='NORA3_wave_sub') or (product=='NORA3_wave')) :
         rlon, rlat = find_nearest_rotCoord(ds.longitude, ds.latitude, lon, lat)
         lon_near = ds.longitude.sel(rlat=rlat, rlon=rlon).values[0][0]
@@ -299,7 +239,6 @@
     return x_coor, y_coor, lon_near, lat_near
 
 def create_dataframe(product,ds, lon_near, lat_near,outfile,variable, start_time, end_time, save_csv=True,save_nc=True, height=None, depth = None):
->>>>>>> a401c3ab
     if product=='NORA3_wind_sub': 
         for i in range(len(height)):
             variable_height = [k + '_'+str(height[i])+'m' for k in variable]
